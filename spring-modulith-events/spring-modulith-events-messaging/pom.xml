<project xmlns="http://maven.apache.org/POM/4.0.0" xmlns:xsi="http://www.w3.org/2001/XMLSchema-instance" xsi:schemaLocation="http://maven.apache.org/POM/4.0.0 https://maven.apache.org/xsd/maven-4.0.0.xsd">

	<modelVersion>4.0.0</modelVersion>

	<parent>
		<groupId>org.springframework.modulith</groupId>
		<artifactId>spring-modulith-events</artifactId>
<<<<<<< HEAD
		<version>1.4.1-SNAPSHOT</version>
=======
		<version>2.0.0-SNAPSHOT</version>
>>>>>>> d3f059dc
	</parent>

	<name>Spring Modulith - Events - Spring Messaging support</name>
	<artifactId>spring-modulith-events-messaging</artifactId>

	<properties>
		<module.name>spring.modulith.events.messaging</module.name>
	</properties>

	<dependencies>

		<dependency>
			<groupId>org.jspecify</groupId>
			<artifactId>jspecify</artifactId>
		</dependency>

		<dependency>
			<groupId>org.springframework.modulith</groupId>
			<artifactId>spring-modulith-api</artifactId>
			<version>${project.version}</version>
		</dependency>

		<dependency>
			<groupId>org.springframework.modulith</groupId>
			<artifactId>spring-modulith-events-core</artifactId>
			<version>${project.version}</version>
		</dependency>

		<dependency>
			<groupId>org.springframework</groupId>
			<artifactId>spring-messaging</artifactId>
		</dependency>

		<dependency>
			<groupId>org.springframework.integration</groupId>
			<artifactId>spring-integration-core</artifactId>
			<scope>test</scope>
		</dependency>

		<dependency>
			<groupId>com.fasterxml.jackson.core</groupId>
			<artifactId>jackson-databind</artifactId>
			<optional>true</optional>
		</dependency>

		<!-- Test dependencies -->

		<dependency>
			<groupId>org.springframework.modulith</groupId>
			<artifactId>spring-modulith-starter-jdbc</artifactId>
			<version>${project.version}</version>
			<scope>test</scope>
		</dependency>

		<dependency>
			<groupId>com.h2database</groupId>
			<artifactId>h2</artifactId>
			<scope>test</scope>
		</dependency>

		<dependency>
			<groupId>org.springframework.boot</groupId>
			<artifactId>spring-boot-starter-json</artifactId>
			<scope>test</scope>
		</dependency>

		<dependency>
			<groupId>org.springframework.boot</groupId>
			<artifactId>spring-boot-starter-test</artifactId>
			<scope>test</scope>
		</dependency>

	</dependencies>

</project><|MERGE_RESOLUTION|>--- conflicted
+++ resolved
@@ -5,11 +5,7 @@
 	<parent>
 		<groupId>org.springframework.modulith</groupId>
 		<artifactId>spring-modulith-events</artifactId>
-<<<<<<< HEAD
-		<version>1.4.1-SNAPSHOT</version>
-=======
 		<version>2.0.0-SNAPSHOT</version>
->>>>>>> d3f059dc
 	</parent>
 
 	<name>Spring Modulith - Events - Spring Messaging support</name>
