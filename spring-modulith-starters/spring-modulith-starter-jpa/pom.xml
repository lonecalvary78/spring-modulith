<project xmlns="http://maven.apache.org/POM/4.0.0" xmlns:xsi="http://www.w3.org/2001/XMLSchema-instance" xsi:schemaLocation="http://maven.apache.org/POM/4.0.0 https://maven.apache.org/xsd/maven-4.0.0.xsd">

	<modelVersion>4.0.0</modelVersion>

	<parent>
		<groupId>org.springframework.modulith</groupId>
		<artifactId>spring-modulith-starters</artifactId>
<<<<<<< HEAD
		<version>1.4.1-SNAPSHOT</version>
=======
		<version>2.0.0-SNAPSHOT</version>
>>>>>>> d3f059dc
		<relativePath>../pom.xml</relativePath>
	</parent>

	<artifactId>spring-modulith-starter-jpa</artifactId>
	<name>Spring Modulith - Starters - Starter JPA</name>

	<properties>
		<module.name>spring.modulith.starter.jpa</module.name>
	</properties>

	<dependencies>

		<dependency>
			<groupId>org.springframework.modulith</groupId>
			<artifactId>spring-modulith-starter-core</artifactId>
<<<<<<< HEAD
			<version>1.4.1-SNAPSHOT</version>
=======
			<version>2.0.0-SNAPSHOT</version>
>>>>>>> d3f059dc
		</dependency>

		<!-- Events -->

		<dependency>
			<groupId>org.springframework.modulith</groupId>
			<artifactId>spring-modulith-events-api</artifactId>
<<<<<<< HEAD
			<version>1.4.1-SNAPSHOT</version>
=======
			<version>2.0.0-SNAPSHOT</version>
>>>>>>> d3f059dc
		</dependency>
		<dependency>
			<groupId>org.springframework.modulith</groupId>
			<artifactId>spring-modulith-events-core</artifactId>
<<<<<<< HEAD
			<version>1.4.1-SNAPSHOT</version>
=======
			<version>2.0.0-SNAPSHOT</version>
>>>>>>> d3f059dc
			<scope>runtime</scope>
		</dependency>
		<dependency>
			<groupId>org.springframework.modulith</groupId>
			<artifactId>spring-modulith-events-jackson</artifactId>
<<<<<<< HEAD
			<version>1.4.1-SNAPSHOT</version>
=======
			<version>2.0.0-SNAPSHOT</version>
>>>>>>> d3f059dc
			<scope>runtime</scope>
		</dependency>
		<dependency>
			<groupId>org.springframework.modulith</groupId>
			<artifactId>spring-modulith-events-jpa</artifactId>
<<<<<<< HEAD
			<version>1.4.1-SNAPSHOT</version>
=======
			<version>2.0.0-SNAPSHOT</version>
>>>>>>> d3f059dc
			<scope>runtime</scope>
		</dependency>

	</dependencies>

</project><|MERGE_RESOLUTION|>--- conflicted
+++ resolved
@@ -5,11 +5,7 @@
 	<parent>
 		<groupId>org.springframework.modulith</groupId>
 		<artifactId>spring-modulith-starters</artifactId>
-<<<<<<< HEAD
-		<version>1.4.1-SNAPSHOT</version>
-=======
 		<version>2.0.0-SNAPSHOT</version>
->>>>>>> d3f059dc
 		<relativePath>../pom.xml</relativePath>
 	</parent>
 
@@ -25,11 +21,7 @@
 		<dependency>
 			<groupId>org.springframework.modulith</groupId>
 			<artifactId>spring-modulith-starter-core</artifactId>
-<<<<<<< HEAD
-			<version>1.4.1-SNAPSHOT</version>
-=======
 			<version>2.0.0-SNAPSHOT</version>
->>>>>>> d3f059dc
 		</dependency>
 
 		<!-- Events -->
@@ -37,40 +29,24 @@
 		<dependency>
 			<groupId>org.springframework.modulith</groupId>
 			<artifactId>spring-modulith-events-api</artifactId>
-<<<<<<< HEAD
-			<version>1.4.1-SNAPSHOT</version>
-=======
 			<version>2.0.0-SNAPSHOT</version>
->>>>>>> d3f059dc
 		</dependency>
 		<dependency>
 			<groupId>org.springframework.modulith</groupId>
 			<artifactId>spring-modulith-events-core</artifactId>
-<<<<<<< HEAD
-			<version>1.4.1-SNAPSHOT</version>
-=======
 			<version>2.0.0-SNAPSHOT</version>
->>>>>>> d3f059dc
 			<scope>runtime</scope>
 		</dependency>
 		<dependency>
 			<groupId>org.springframework.modulith</groupId>
 			<artifactId>spring-modulith-events-jackson</artifactId>
-<<<<<<< HEAD
-			<version>1.4.1-SNAPSHOT</version>
-=======
 			<version>2.0.0-SNAPSHOT</version>
->>>>>>> d3f059dc
 			<scope>runtime</scope>
 		</dependency>
 		<dependency>
 			<groupId>org.springframework.modulith</groupId>
 			<artifactId>spring-modulith-events-jpa</artifactId>
-<<<<<<< HEAD
-			<version>1.4.1-SNAPSHOT</version>
-=======
 			<version>2.0.0-SNAPSHOT</version>
->>>>>>> d3f059dc
 			<scope>runtime</scope>
 		</dependency>
 
