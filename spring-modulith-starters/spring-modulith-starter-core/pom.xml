<project xmlns="http://maven.apache.org/POM/4.0.0" xmlns:xsi="http://www.w3.org/2001/XMLSchema-instance" xsi:schemaLocation="http://maven.apache.org/POM/4.0.0 https://maven.apache.org/xsd/maven-4.0.0.xsd">

	<modelVersion>4.0.0</modelVersion>

	<parent>
		<groupId>org.springframework.modulith</groupId>
		<artifactId>spring-modulith-starters</artifactId>
<<<<<<< HEAD
		<version>1.4.1-SNAPSHOT</version>
=======
		<version>2.0.0-SNAPSHOT</version>
>>>>>>> d3f059dc
		<relativePath>../pom.xml</relativePath>
	</parent>

	<artifactId>spring-modulith-starter-core</artifactId>
	<name>Spring Modulith - Starters - Starter Core</name>

	<properties>
		<module.name>spring.modulith.starter.core</module.name>
	</properties>

	<dependencies>

		<dependency>
			<groupId>org.springframework.modulith</groupId>
			<artifactId>spring-modulith-api</artifactId>
<<<<<<< HEAD
			<version>1.4.1-SNAPSHOT</version>
=======
			<version>2.0.0-SNAPSHOT</version>
>>>>>>> d3f059dc
		</dependency>

		<dependency>
			<groupId>org.springframework.modulith</groupId>
			<artifactId>spring-modulith-apt</artifactId>
<<<<<<< HEAD
			<version>1.4.1-SNAPSHOT</version>
=======
			<version>2.0.0-SNAPSHOT</version>
>>>>>>> d3f059dc
		</dependency>

		<dependency>
			<groupId>org.springframework.modulith</groupId>
			<artifactId>spring-modulith-core</artifactId>
<<<<<<< HEAD
			<version>1.4.1-SNAPSHOT</version>
=======
			<version>2.0.0-SNAPSHOT</version>
>>>>>>> d3f059dc
			<scope>runtime</scope>
		</dependency>

		<dependency>
			<groupId>org.springframework.modulith</groupId>
			<artifactId>spring-modulith-moments</artifactId>
<<<<<<< HEAD
			<version>1.4.1-SNAPSHOT</version>
=======
			<version>2.0.0-SNAPSHOT</version>
>>>>>>> d3f059dc
		</dependency>

		<dependency>
			<groupId>org.springframework.boot</groupId>
			<artifactId>spring-boot-starter</artifactId>
		</dependency>

	</dependencies>

</project><|MERGE_RESOLUTION|>--- conflicted
+++ resolved
@@ -5,11 +5,7 @@
 	<parent>
 		<groupId>org.springframework.modulith</groupId>
 		<artifactId>spring-modulith-starters</artifactId>
-<<<<<<< HEAD
-		<version>1.4.1-SNAPSHOT</version>
-=======
 		<version>2.0.0-SNAPSHOT</version>
->>>>>>> d3f059dc
 		<relativePath>../pom.xml</relativePath>
 	</parent>
 
@@ -25,42 +21,26 @@
 		<dependency>
 			<groupId>org.springframework.modulith</groupId>
 			<artifactId>spring-modulith-api</artifactId>
-<<<<<<< HEAD
-			<version>1.4.1-SNAPSHOT</version>
-=======
 			<version>2.0.0-SNAPSHOT</version>
->>>>>>> d3f059dc
 		</dependency>
 
 		<dependency>
 			<groupId>org.springframework.modulith</groupId>
 			<artifactId>spring-modulith-apt</artifactId>
-<<<<<<< HEAD
-			<version>1.4.1-SNAPSHOT</version>
-=======
 			<version>2.0.0-SNAPSHOT</version>
->>>>>>> d3f059dc
 		</dependency>
 
 		<dependency>
 			<groupId>org.springframework.modulith</groupId>
 			<artifactId>spring-modulith-core</artifactId>
-<<<<<<< HEAD
-			<version>1.4.1-SNAPSHOT</version>
-=======
 			<version>2.0.0-SNAPSHOT</version>
->>>>>>> d3f059dc
 			<scope>runtime</scope>
 		</dependency>
 
 		<dependency>
 			<groupId>org.springframework.modulith</groupId>
 			<artifactId>spring-modulith-moments</artifactId>
-<<<<<<< HEAD
-			<version>1.4.1-SNAPSHOT</version>
-=======
 			<version>2.0.0-SNAPSHOT</version>
->>>>>>> d3f059dc
 		</dependency>
 
 		<dependency>
