--- conflicted
+++ resolved
@@ -5,11 +5,7 @@
 	<parent>
 		<groupId>org.springframework.modulith</groupId>
 		<artifactId>spring-modulith-starters</artifactId>
-<<<<<<< HEAD
-		<version>1.4.1-SNAPSHOT</version>
-=======
 		<version>2.0.0-SNAPSHOT</version>
->>>>>>> d3f059dc
 		<relativePath>../pom.xml</relativePath>
 	</parent>
 
@@ -25,22 +21,14 @@
 		<dependency>
 			<groupId>org.springframework.modulith</groupId>
 			<artifactId>spring-modulith-actuator</artifactId>
-<<<<<<< HEAD
-			<version>1.4.1-SNAPSHOT</version>
-=======
 			<version>2.0.0-SNAPSHOT</version>
->>>>>>> d3f059dc
 			<scope>runtime</scope>
 		</dependency>
 
 		<dependency>
 			<groupId>org.springframework.modulith</groupId>
 			<artifactId>spring-modulith-observability</artifactId>
-<<<<<<< HEAD
-			<version>1.4.1-SNAPSHOT</version>
-=======
 			<version>2.0.0-SNAPSHOT</version>
->>>>>>> d3f059dc
 			<scope>runtime</scope>
 		</dependency>
 
